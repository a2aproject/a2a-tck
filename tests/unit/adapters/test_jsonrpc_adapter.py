"""
Unit tests for JSONRPCTestAdapter

These tests verify the JSON-RPC specific adapter functionality and ensure
it properly integrates with the base adapter framework for real SUT testing.
"""

import pytest
from unittest.mock import Mock, MagicMock, patch
from datetime import datetime
from typing import Dict, Any

from tests.adapters.jsonrpc_adapter import JSONRPCTestAdapter
from tests.adapters.base_adapter import TestContext, TestResult, TestOutcome
from tck.transport.jsonrpc_client import JSONRPCClient, JSONRPCError
from tck.transport.base_client import TransportType, TransportError


class MockJSONRPCClient(JSONRPCClient):
    """Mock JSON-RPC client for testing adapter functionality."""

    def __init__(self, base_url: str = "https://example.com/jsonrpc"):
        # Initialize without calling parent __init__ to avoid session creation
        self.base_url = base_url
        self.transport_type = TransportType.JSON_RPC
        self.call_log = []
        self.timeout = 30.0
        self.max_retries = 3

        # Mock session
        self.session = Mock()

    def _make_jsonrpc_request(self, method: str, params=None, request_id=None, extra_headers=None):
        self.call_log.append(("_make_jsonrpc_request", method, params, request_id, extra_headers))

        # Return appropriate mock responses based on method
        if method == "message/send":
            return {
                "jsonrpc": "2.0",
                "result": {"taskId": "test-task-123", "state": "pending", "createdAt": "2025-08-02T10:00:00Z"},
                "id": request_id or "test-id",
            }
        elif method == "tasks/get":
            task_id = params.get("taskId", "unknown-task")
            return {
                "jsonrpc": "2.0",
                "result": {
                    "taskId": task_id,
                    "state": "completed",
                    "createdAt": "2025-08-02T10:00:00Z",
                    "completedAt": "2025-08-02T10:05:00Z",
                },
                "id": request_id or "test-id",
            }
        elif method == "tasks/cancel":
            task_id = params.get("taskId", "unknown-task")
            return {"jsonrpc": "2.0", "result": {"taskId": task_id, "state": "cancelled"}, "id": request_id or "test-id"}
        elif method == "agent/getAuthenticatedExtendedCard":
            return {
                "jsonrpc": "2.0",
                "result": {"protocol_version": "0.3.0", "name": "Test JSON-RPC Agent", "endpoint": "https://example.com/jsonrpc"},
                "id": request_id or "test-id",
            }
        else:
            return {"jsonrpc": "2.0", "result": {"success": True}, "id": request_id or "test-id"}

    def send_message(self, message: Dict[str, Any], extra_headers=None):
        self.call_log.append(("send_message", message, extra_headers))
        response = self._make_jsonrpc_request("message/send", {"message": message}, extra_headers=extra_headers)
        return response["result"]

    def send_streaming_message(self, message: Dict[str, Any], extra_headers=None):
        self.call_log.append(("send_streaming_message", message, extra_headers))
        # For streaming, return proper task data
        yield {"taskId": "test-task-stream-123", "state": "pending", "createdAt": "2025-08-02T10:00:00Z"}

    def get_task(self, task_id: str, history_length=None, extra_headers=None):
        self.call_log.append(("get_task", task_id, history_length, extra_headers))
        params = {"taskId": task_id}
        if history_length is not None:
            params["historyLength"] = history_length
        response = self._make_jsonrpc_request("tasks/get", params, extra_headers=extra_headers)
        return response["result"]

    def cancel_task(self, task_id: str, extra_headers=None):
        self.call_log.append(("cancel_task", task_id, extra_headers))
        response = self._make_jsonrpc_request("tasks/cancel", {"taskId": task_id}, extra_headers=extra_headers)
        return response["result"]

    def get_agent_card(self, extra_headers=None):
        self.call_log.append(("get_agent_card", extra_headers))
        response = self._make_jsonrpc_request("agent/getAuthenticatedExtendedCard", {}, extra_headers=extra_headers)
        return response["result"]

    # Implement remaining abstract methods with minimal functionality
    def resubscribe_task(self, task_id: str, extra_headers=None):
        return iter([{"taskId": task_id, "state": "in-progress"}])

    def set_push_notification_config(self, task_id: str, config: Dict[str, Any], extra_headers=None):
        return {"configId": "config-123"}

    def get_push_notification_config(self, task_id: str, config_id: str, extra_headers=None):
        return {"configId": config_id, "endpoint": "https://example.com/webhook"}

    def list_push_notification_configs(self, task_id: str, extra_headers=None):
        return {"configs": []}

    def delete_push_notification_config(self, task_id: str, config_id: str, extra_headers=None):
        return {"success": True}

    def get_authenticated_extended_card(self, extra_headers=None):
        return {"name": "Test Agent", "protocol_version": "0.3.0", "endpoint": self.base_url}


@pytest.mark.core
class TestJSONRPCTestAdapter:
    """Test JSON-RPC specific adapter functionality."""

    @pytest.fixture
    def mock_client(self):
        """Create mock JSON-RPC client."""
        return MockJSONRPCClient()

    @pytest.fixture
    def adapter(self, mock_client):
        """Create JSON-RPC adapter instance."""
        return JSONRPCTestAdapter(mock_client)

    @pytest.fixture
    def test_context(self):
        """Create test context for JSON-RPC."""
        return TestContext(
            transport_type=TransportType.JSON_RPC,
            sut_endpoint="https://example.com/jsonrpc",
            test_name="test_jsonrpc_functionality",
            spec_reference="A2A v0.3.0 §3.2.1",
        )

    def test_adapter_initialization(self, mock_client):
        """Test JSON-RPC adapter initialization."""
        adapter = JSONRPCTestAdapter(mock_client)

        assert adapter.transport_client is mock_client
        assert adapter.jsonrpc_client is mock_client
        assert adapter.transport_type == TransportType.JSON_RPC
        assert adapter.sut_endpoint == "https://example.com/jsonrpc"

    def test_initialization_with_wrong_client_type(self):
        """Test adapter initialization with wrong client type."""
        wrong_client = Mock()
        wrong_client.transport_type = TransportType.GRPC

        with pytest.raises(ValueError, match="Expected JSONRPCClient"):
            JSONRPCTestAdapter(wrong_client)

    def test_send_message_success(self, adapter, test_context):
        """Test successful message sending."""
        adapter.jsonrpc_client.call_log.clear()  # Clear previous calls
        message = {"content": "Test message", "type": "text"}

        result = adapter.test_send_message(test_context, message)

        assert result.outcome == TestOutcome.PASS
        assert result.test_name == "test_jsonrpc_functionality"
        assert result.transport_type == TransportType.JSON_RPC
        assert result.duration_ms is not None
        assert result.sut_response is not None
        assert result.sut_response["taskId"] == "test-task-123"
        assert result.assertions_passed == 1
        assert result.assertions_total == 1

        # Verify the mock client was called (both send_message and _make_jsonrpc_request)
        assert len(adapter.jsonrpc_client.call_log) >= 1
        # Find the send_message call
        send_message_calls = [call for call in adapter.jsonrpc_client.call_log if call[0] == "send_message"]
        assert len(send_message_calls) == 1
        call = send_message_calls[0]
        assert call[1] == message

    def test_send_message_with_jsonrpc_error(self, adapter, test_context):
        """Test message sending with JSON-RPC error."""
        # Mock the client to raise JSONRPCError
        adapter.jsonrpc_client.send_message = Mock(side_effect=JSONRPCError("Connection failed"))

        message = {"content": "Test message", "type": "text"}
        result = adapter.test_send_message(test_context, message)

        assert result.outcome == TestOutcome.ERROR
        assert "JSON-RPC error" in result.error_message
        assert result.assertions_passed == 0

    def test_send_streaming_message_success(self, adapter, test_context):
        """Test successful streaming message."""
        message = {"content": "Streaming test", "type": "text"}

        result = adapter.test_send_streaming_message(test_context, message)

        assert result.outcome == TestOutcome.PASS
        assert result.sut_response["stream_items"] == 1
        assert result.sut_response["first_item"]["taskId"] == "test-task-stream-123"
        assert result.duration_ms is not None

    def test_get_task_success(self, adapter, test_context):
        """Test successful task retrieval."""
        adapter.jsonrpc_client.call_log.clear()  # Clear previous calls
        task_id = "test-task-456"

        result = adapter.test_get_task(test_context, task_id, history_length=5)

        assert result.outcome == TestOutcome.PASS
        assert result.sut_response["taskId"] == task_id
        assert result.duration_ms is not None

        # Verify the mock client was called correctly
        get_task_calls = [call for call in adapter.jsonrpc_client.call_log if call[0] == "get_task"]
        assert len(get_task_calls) == 1
        call = get_task_calls[0]
        assert call[1] == task_id
        assert call[2] == 5  # history_length

    def test_get_task_with_wrong_task_id(self, adapter, test_context):
        """Test task retrieval that returns wrong task ID."""
        # Mock to return different task ID than requested
        adapter.jsonrpc_client.get_task = Mock(
            return_value={"taskId": "different-task", "state": "completed", "createdAt": "2025-08-02T10:00:00Z"}
        )

        result = adapter.test_get_task(test_context, "requested-task")

        assert result.outcome == TestOutcome.FAIL
        assert "doesn't match requested" in result.error_message

    def test_cancel_task_success(self, adapter, test_context):
        """Test successful task cancellation."""
        task_id = "test-task-789"

        result = adapter.test_cancel_task(test_context, task_id)

        assert result.outcome == TestOutcome.PASS
        assert result.sut_response["taskId"] == task_id
        assert result.duration_ms is not None

    def test_get_agent_card_success(self, adapter, test_context):
        """Test successful agent card retrieval."""
        result = adapter.test_get_agent_card(test_context)

        assert result.outcome == TestOutcome.PASS
        assert result.sut_response["protocol_version"] == "0.3.0"
        assert result.sut_response["name"] == "Test JSON-RPC Agent"
        assert result.duration_ms is not None

    def test_raw_json_rpc_call(self, adapter, test_context):
        """Test raw JSON-RPC method call."""
        result = adapter.test_raw_json_rpc_call(test_context, "custom/method", {"param1": "value1"})

        assert result.outcome == TestOutcome.PASS
        assert result.sut_response["result"]["success"] is True
        assert result.duration_ms is not None

        # Verify the call was made
        call = adapter.jsonrpc_client.call_log[0]
        assert call[0] == "_make_jsonrpc_request"
        assert call[1] == "custom/method"
        assert call[2] == {"param1": "value1"}

<<<<<<< HEAD
=======
    def test_legacy_send_json_rpc(self, adapter, test_context):
        """Test legacy send_json_rpc method."""
        result = adapter.test_legacy_send_json_rpc(
            test_context, "message/send", {"message": {"kind": "message", "content": "Legacy test"}}, "legacy-id-123"
        )

        assert result.outcome == TestOutcome.PASS
        assert result.duration_ms is not None

        # Verify legacy method was called
        call = adapter.jsonrpc_client.call_log[0]
        assert call[0] == "send_json_rpc"
        assert call[1] == "message/send"
        assert call[3] == "legacy-id-123"  # request ID

>>>>>>> 31547832
    def test_jsonrpc_task_response_validation(self, adapter, test_context):
        """Test JSON-RPC specific task response validation."""
        # Valid response
        valid_response = {"taskId": "test-123", "state": "completed", "createdAt": "2025-08-02T10:00:00Z"}
        failures = adapter._assert_valid_jsonrpc_task_response(valid_response, test_context)
        assert len(failures) == 0

        # Invalid timestamp format
        invalid_timestamp_response = {"taskId": "test-123", "state": "completed", "createdAt": "invalid-timestamp"}
        failures = adapter._assert_valid_jsonrpc_task_response(invalid_timestamp_response, test_context)
        assert len(failures) == 1
        assert "Invalid timestamp format" in failures[0]

        # Non-string task ID
        invalid_taskid_response = {
            "taskId": 123,  # Should be string
            "state": "completed",
            "createdAt": "2025-08-02T10:00:00Z",
        }
        failures = adapter._assert_valid_jsonrpc_task_response(invalid_taskid_response, test_context)
        assert len(failures) == 1
        assert "taskId must be string" in failures[0]

    def test_capability_methods(self, adapter):
        """Test JSON-RPC specific capability detection."""
        assert adapter.supports_streaming() is True
        assert adapter.supports_bidirectional_streaming() is False
        assert adapter.supports_method("send_message") is True
        assert adapter.supports_method("list_tasks") is False  # Not supported in JSON-RPC

    def test_get_transport_info(self, adapter):
        """Test JSON-RPC transport info retrieval."""
        info = adapter.get_transport_info()

        assert info["adapter_class"] == "JSONRPCTestAdapter"
        assert info["transport_type"] == "jsonrpc"
        assert info["json_rpc_version"] == "2.0"
        assert info["supports_server_sent_events"] is True
        assert info["supports_bidirectional_streaming"] is False
        assert info["legacy_compatibility"] is True
        assert info["request_timeout"] == 30.0
        assert info["max_retries"] == 3

    def test_create_compliance_test_scenarios(self, adapter):
        """Test creation of JSON-RPC compliance test scenarios."""
        scenarios = adapter.create_compliance_test_scenarios()

        assert len(scenarios) == 3

        # Verify basic message scenario
        message_scenario = scenarios[0]
        assert message_scenario["name"] == "basic_message_send"
        assert message_scenario["type"] == "send_message"
        assert message_scenario["spec_reference"] == "A2A v0.3.0 §7.1"

        # Verify streaming scenario
        streaming_scenario = scenarios[1]
        assert streaming_scenario["name"] == "streaming_message"
        assert streaming_scenario["type"] == "send_streaming_message"

        # Verify agent card scenario
        card_scenario = scenarios[2]
        assert card_scenario["name"] == "agent_card_retrieval"
        assert card_scenario["type"] == "get_agent_card"

    def test_run_compliance_test_suite(self, adapter, test_context):
        """Test running JSON-RPC compliance test suite."""
        scenarios = adapter.create_compliance_test_scenarios()
        results = adapter.run_compliance_test_suite(scenarios, test_context)

        assert len(results) == 3
        assert all(r.outcome == TestOutcome.PASS for r in results)

        # Verify test names
        test_names = [r.test_name for r in results]
        assert any("basic_message_send" in name for name in test_names)
        assert any("streaming_message" in name for name in test_names)
        assert any("agent_card_retrieval" in name for name in test_names)

    def test_error_handling_with_transport_error(self, adapter, test_context):
        """Test error handling with TransportError."""
        # Mock to raise TransportError instead of JSONRPCError
        adapter.jsonrpc_client.send_message = Mock(side_effect=TransportError("Network error", TransportType.JSON_RPC))

        message = {"content": "Test message", "type": "text"}
        result = adapter.test_send_message(test_context, message)

        assert result.outcome == TestOutcome.ERROR
        assert "Unexpected error" in result.error_message

    def test_string_representations(self, adapter):
        """Test string representations."""
        str_repr = str(adapter)
        assert "JSONRPCTestAdapter" in str_repr
        assert "jsonrpc" in str_repr

        repr_str = repr(adapter)
        assert "JSONRPCTestAdapter" in repr_str


@pytest.mark.core
def test_jsonrpc_adapter_integration():
    """Integration test for JSON-RPC adapter."""
    # Test that adapter integrates properly with real JSONRPCClient interface
    from tck.transport.jsonrpc_client import JSONRPCClient

    # Create a real JSONRPCClient (but don't make actual network calls)
    with patch("tck.transport.jsonrpc_client.requests.Session"):
        client = JSONRPCClient("https://example.com/jsonrpc")
        adapter = JSONRPCTestAdapter(client)

        assert adapter.transport_type == TransportType.JSON_RPC
        assert adapter.jsonrpc_client is client
        assert isinstance(adapter.get_transport_info(), dict)

        # Test capability detection
        assert not adapter.supports_method("list_tasks")
        assert adapter.supports_method("send_message")

        print("✓ JSON-RPC adapter integrates correctly with real JSONRPCClient")<|MERGE_RESOLUTION|>--- conflicted
+++ resolved
@@ -263,24 +263,6 @@
         assert call[1] == "custom/method"
         assert call[2] == {"param1": "value1"}
 
-<<<<<<< HEAD
-=======
-    def test_legacy_send_json_rpc(self, adapter, test_context):
-        """Test legacy send_json_rpc method."""
-        result = adapter.test_legacy_send_json_rpc(
-            test_context, "message/send", {"message": {"kind": "message", "content": "Legacy test"}}, "legacy-id-123"
-        )
-
-        assert result.outcome == TestOutcome.PASS
-        assert result.duration_ms is not None
-
-        # Verify legacy method was called
-        call = adapter.jsonrpc_client.call_log[0]
-        assert call[0] == "send_json_rpc"
-        assert call[1] == "message/send"
-        assert call[3] == "legacy-id-123"  # request ID
-
->>>>>>> 31547832
     def test_jsonrpc_task_response_validation(self, adapter, test_context):
         """Test JSON-RPC specific task response validation."""
         # Valid response
