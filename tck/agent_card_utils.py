--- conflicted
+++ resolved
@@ -271,9 +271,6 @@
     if main_endpoint and isinstance(main_endpoint, str):
         # Assume main endpoint is JSON-RPC unless specified otherwise
         endpoints[TransportType.JSON_RPC] = main_endpoint
-<<<<<<< HEAD
-
-=======
     else:
         # Fallback: check main "url" field and map to preferred transport
         main_url = agent_card_data.get("url")
@@ -283,7 +280,6 @@
             if transport_type:
                 endpoints[transport_type] = main_url
     
->>>>>>> b2f031f6
     # Check additional interfaces for transport-specific endpoints
     additional = agent_card_data.get("additionalInterfaces", [])
     if isinstance(additional, list):
